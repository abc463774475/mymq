--- conflicted
+++ resolved
@@ -3244,25 +3244,14 @@
 	}
 }
 
-<<<<<<< HEAD
-func TestNoRaceJetStreamClusterCorruptWAL(t *testing.T) {
-=======
 // Issue #2548
 func TestNoRaceJetStreamClusterMemoryStreamConsumerRaftGrowth(t *testing.T) {
->>>>>>> a6f95e98
 	c := createJetStreamClusterExplicit(t, "R3S", 3)
 	defer c.shutdown()
 
 	nc, js := jsClientConnect(t, c.randomServer())
 	defer nc.Close()
 
-<<<<<<< HEAD
-	if _, err := js.AddStream(&nats.StreamConfig{Name: "TEST", Subjects: []string{"foo"}, Replicas: 3}); err != nil {
-		t.Fatalf("Unexpected error: %v", err)
-	}
-
-	sub, err := js.PullSubscribe("foo", "dlc")
-=======
 	_, err := js.AddStream(&nats.StreamConfig{
 		Name:      "memory-leak",
 		Subjects:  []string{"memory-leak"},
@@ -3281,12 +3270,50 @@
 		time.Sleep(1 * time.Second)
 		msg.Ack()
 	})
->>>>>>> a6f95e98
-	if err != nil {
-		t.Fatalf("Unexpected error: %v", err)
-	}
-
-<<<<<<< HEAD
+	if err != nil {
+		t.Fatalf("Unexpected error: %v", err)
+	}
+
+	// Send 10k (Must be > 8192 which is compactNumMin from monitorConsumer.
+	msg := []byte("NATS is a connective technology that powers modern distributed systems.")
+	for i := 0; i < 10_000; i++ {
+		if _, err := js.Publish("memory-leak", msg); err != nil {
+			t.Fatalf("Unexpected error: %v", err)
+		}
+	}
+
+	// We will verify here that the underlying raft layer for the leader is not > 8192
+	cl := c.consumerLeader("$G", "memory-leak", "q1")
+	mset, err := cl.GlobalAccount().lookupStream("memory-leak")
+	if err != nil {
+		t.Fatalf("Unexpected error: %v", err)
+	}
+	o := mset.lookupConsumer("q1")
+	if o == nil {
+		t.Fatalf("Error looking up consumer %q", "q1")
+	}
+	node := o.raftNode().(*raft)
+	if ms := node.wal.(*memStore); ms.State().Msgs > 8192 {
+		t.Fatalf("Did not compact the raft memory WAL")
+	}
+}
+
+func TestNoRaceJetStreamClusterCorruptWAL(t *testing.T) {
+	c := createJetStreamClusterExplicit(t, "R3S", 3)
+	defer c.shutdown()
+
+	nc, js := jsClientConnect(t, c.randomServer())
+	defer nc.Close()
+
+	if _, err := js.AddStream(&nats.StreamConfig{Name: "TEST", Subjects: []string{"foo"}, Replicas: 3}); err != nil {
+		t.Fatalf("Unexpected error: %v", err)
+	}
+
+	sub, err := js.PullSubscribe("foo", "dlc")
+	if err != nil {
+		t.Fatalf("Unexpected error: %v", err)
+	}
+
 	numMsgs := 1000
 	for i := 0; i < numMsgs; i++ {
 		js.PublishAsync("foo", []byte("WAL"))
@@ -3428,28 +3455,4 @@
 	checkConsumer()
 	fetchMsgs(t, sub, 100, 5*time.Second)
 	checkConsumerWith(300, 50, 175)
-=======
-	// Send 10k (Must be > 8192 which is compactNumMin from monitorConsumer.
-	msg := []byte("NATS is a connective technology that powers modern distributed systems.")
-	for i := 0; i < 10_000; i++ {
-		if _, err := js.Publish("memory-leak", msg); err != nil {
-			t.Fatalf("Unexpected error: %v", err)
-		}
-	}
-
-	// We will verify here that the underlying raft layer for the leader is not > 8192
-	cl := c.consumerLeader("$G", "memory-leak", "q1")
-	mset, err := cl.GlobalAccount().lookupStream("memory-leak")
-	if err != nil {
-		t.Fatalf("Unexpected error: %v", err)
-	}
-	o := mset.lookupConsumer("q1")
-	if o == nil {
-		t.Fatalf("Error looking up consumer %q", "q1")
-	}
-	node := o.raftNode().(*raft)
-	if ms := node.wal.(*memStore); ms.State().Msgs > 8192 {
-		t.Fatalf("Did not compact the raft memory WAL")
-	}
->>>>>>> a6f95e98
 }